--- conflicted
+++ resolved
@@ -432,12 +432,9 @@
             return position_fraction * stop_percent
 
         # Default: assume 2x ATR stop = ~4% typical move
-<<<<<<< HEAD
-        return float(position_fraction * 0.04)
-=======
         from typing import cast
+
         return cast(float, position_fraction * 0.04)
->>>>>>> 9e15c806
 
     def _calculate_risk_reward(
         self,
