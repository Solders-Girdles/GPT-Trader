name: Targeted Suites

on:
  push:
    branches: [main, develop]
    paths:
      - 'src/bot_v2/features/brokerages/coinbase/**'
      - 'src/bot_v2/features/brokerages/core/**'
      - 'src/bot_v2/features/live_trade/**'
      - 'src/bot_v2/cli/**'
<<<<<<< HEAD
=======
      - 'src/bot_v2/cli/**'
>>>>>>> fc5d196f
      - 'tests/unit/bot_v2/features/brokerages/coinbase/**'
      - 'tests/unit/bot_v2/features/live_trade/**'
      - 'tests/unit/bot_v2/orchestration/test_broker_factory.py'
      - 'tests/unit/bot_v2/orchestration/test_live_execution.py'
      - 'tests/unit/bot_v2/orchestration/test_configuration.py'
      - 'tests/unit/bot_v2/orchestration/test_config_manager.py'
      - 'tests/**/perps/**'
      - 'scripts/validation/**'
      - '.github/workflows/targeted-suites.yml'
  pull_request:
    branches: [main, develop]
    paths:
      - 'src/bot_v2/features/brokerages/coinbase/**'
      - 'src/bot_v2/features/brokerages/core/**'
      - 'src/bot_v2/features/live_trade/**'
      - 'src/bot_v2/cli/**'
      - 'tests/unit/bot_v2/features/brokerages/coinbase/**'
      - 'tests/unit/bot_v2/features/live_trade/**'
      - 'tests/unit/bot_v2/orchestration/test_broker_factory.py'
      - 'tests/unit/bot_v2/orchestration/test_live_execution.py'
      - 'tests/unit/bot_v2/orchestration/test_configuration.py'
      - 'tests/unit/bot_v2/orchestration/test_config_manager.py'
      - 'tests/**/perps/**'
      - 'scripts/validation/**'
      - '.github/workflows/targeted-suites.yml'
workflow_dispatch:

concurrency:
  group: ${{ github.workflow }}-${{ github.ref }}
  cancel-in-progress: true

permissions:
  contents: read
  actions: write

defaults:
  run:
    shell: bash --noprofile --norc {0}

env:
  PYTHON_VERSION: "3.12"

jobs:
  targeted:
    runs-on: ubuntu-latest
    strategy:
      fail-fast: false
      matrix:
        include:
          - suite: coinbase-advanced
            category: coinbase-api
            api_mode: advanced
            base_url: https://api.coinbase.com
            needs_passphrase: false
          - suite: coinbase-exchange
            category: coinbase-api
            api_mode: exchange
            base_url: https://api-public.sandbox.exchange.coinbase.com
            needs_passphrase: true
          - suite: coinbase-integration
            category: coinbase-integration
            api_mode: advanced
            base_url: https://api.coinbase.com
            needs_passphrase: false
          - suite: perps
            category: perps

    steps:
      - uses: actions/checkout@v5

      - name: Prepare Python environment
        id: setup-poetry
        uses: ./.github/actions/setup-poetry
        with:
          python-version: ${{ env.PYTHON_VERSION }}

      - name: Configure Coinbase API mode
        if: startsWith(matrix.suite, 'coinbase')
        run: |
          set -euo pipefail
          echo "COINBASE_API_MODE=${{ matrix.api_mode }}" >> $GITHUB_ENV
          echo "COINBASE_API_BASE=${{ matrix.base_url }}" >> $GITHUB_ENV
          echo "COINBASE_API_KEY=test-key" >> $GITHUB_ENV
          echo "COINBASE_API_SECRET=test-secret" >> $GITHUB_ENV
          if [ "${{ matrix.needs_passphrase }}" = "true" ]; then
            echo "COINBASE_API_PASSPHRASE=test-pass" >> $GITHUB_ENV
          fi

      - name: Run Coinbase unit suite
        if: matrix.category == 'coinbase-api'
        run: |
          set -euo pipefail
          poetry run pytest tests/unit/bot_v2/features/brokerages/coinbase -v --maxfail=1 --durations=10
          poetry run pytest tests/unit/bot_v2/orchestration/test_broker_factory.py -v

      - name: Run Coinbase integration smoke
        if: matrix.category == 'coinbase-integration'
        run: |
          set -euo pipefail
          export PYTHONPATH="${GITHUB_WORKSPACE}/src:${GITHUB_WORKSPACE}${PYTHONPATH:+:$PYTHONPATH}"
          poetry run pytest tests/unit/bot_v2/features/brokerages/coinbase/test_adapter_integration.py -v
          poetry run python - <<'PY'
          import os
          import sys
          import types

          workspace = os.getcwd()
          src_path = os.path.join(workspace, "src")
          if src_path not in sys.path:
            sys.path.insert(0, src_path)
          if workspace not in sys.path:
            sys.path.insert(0, workspace)

          from src.bot_v2.features.brokerages.coinbase.ws import CoinbaseWebSocket, SequenceGuard

          mock_ws = types.ModuleType('websocket')
          mock_ws.create_connection = lambda url: None
          sys.modules['websocket'] = mock_ws

          ws = CoinbaseWebSocket('wss://test')
          ws.connect()
          assert ws._transport is not None

          guard = SequenceGuard()
          first = guard.annotate({'sequence': 1})
          assert 'gap_detected' not in first
          second = guard.annotate({'sequence': 3})
          assert second.get('gap_detected') is True
          PY

      - name: Run perps validation suite
        if: matrix.category == 'perps'
        env:
          RUNNER_TEMP: ${{ runner.temp }}
        run: |
          set -euo pipefail
          export PYTHONPATH="${GITHUB_WORKSPACE}/src:${GITHUB_WORKSPACE}${PYTHONPATH:+:$PYTHONPATH}"

          export EVENT_STORE_ROOT="$RUNNER_TEMP/event_store_unit"
          mkdir -p "$EVENT_STORE_ROOT"
          poetry run pytest tests/unit/bot_v2/features/live_trade -q --tb=short

          export EVENT_STORE_ROOT="$RUNNER_TEMP/event_store_orchestration"
          mkdir -p "$EVENT_STORE_ROOT"
          poetry run pytest \
            tests/unit/bot_v2/orchestration/test_live_execution.py \
            tests/unit/bot_v2/orchestration/test_execution_coordinator.py \
            -q --tb=short

          export EVENT_STORE_ROOT="$RUNNER_TEMP/event_store_validation"
          mkdir -p "$EVENT_STORE_ROOT"
          poetry run python scripts/validation/validate_perps_e2e.py

          export EVENT_STORE_ROOT="$RUNNER_TEMP/event_store_paper"
          mkdir -p "$EVENT_STORE_ROOT"
          poetry run python scripts/validation/paper_mode_e2e.py

          poetry run python -m bot_v2.cli --help

          export EVENT_STORE_ROOT="$RUNNER_TEMP/event_store_dev"
          export GPT_TRADER_RUNTIME_ROOT="$RUNNER_TEMP/event_store_dev"
          mkdir -p "$EVENT_STORE_ROOT"
          poetry run python -m bot_v2.cli run --profile dev --dry-run --dev-fast --symbols BTC-PERP

          export EVENT_STORE_ROOT="$RUNNER_TEMP/event_store_demo"
          export GPT_TRADER_RUNTIME_ROOT="$RUNNER_TEMP/event_store_demo"
          mkdir -p "$EVENT_STORE_ROOT"
<<<<<<< HEAD
          COINBASE_SANDBOX='1' PERPS_FORCE_MOCK='1' poetry run python -m bot_v2.cli run --profile demo --dev-fast --reduce-only --symbols BTC-PERP
=======
          COINBASE_SANDBOX='1' PERPS_FORCE_MOCK='1' poetry run python scripts/run_perps_bot.py --profile demo --dev-fast --reduce-only --symbols BTC-PERP
>>>>>>> fc5d196f
<|MERGE_RESOLUTION|>--- conflicted
+++ resolved
@@ -8,10 +8,7 @@
       - 'src/bot_v2/features/brokerages/core/**'
       - 'src/bot_v2/features/live_trade/**'
       - 'src/bot_v2/cli/**'
-<<<<<<< HEAD
-=======
       - 'src/bot_v2/cli/**'
->>>>>>> fc5d196f
       - 'tests/unit/bot_v2/features/brokerages/coinbase/**'
       - 'tests/unit/bot_v2/features/live_trade/**'
       - 'tests/unit/bot_v2/orchestration/test_broker_factory.py'
@@ -179,8 +176,4 @@
           export EVENT_STORE_ROOT="$RUNNER_TEMP/event_store_demo"
           export GPT_TRADER_RUNTIME_ROOT="$RUNNER_TEMP/event_store_demo"
           mkdir -p "$EVENT_STORE_ROOT"
-<<<<<<< HEAD
-          COINBASE_SANDBOX='1' PERPS_FORCE_MOCK='1' poetry run python -m bot_v2.cli run --profile demo --dev-fast --reduce-only --symbols BTC-PERP
-=======
           COINBASE_SANDBOX='1' PERPS_FORCE_MOCK='1' poetry run python scripts/run_perps_bot.py --profile demo --dev-fast --reduce-only --symbols BTC-PERP
->>>>>>> fc5d196f
