--- conflicted
+++ resolved
@@ -33,10 +33,6 @@
     optimization_workspace,
     seeded_ohlc_sets,
 )
-<<<<<<< HEAD
-
-=======
->>>>>>> fc5d196f
 
 def pytest_collection_modifyitems(items):
     for item in items:
