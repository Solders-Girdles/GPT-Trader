from __future__ import annotations

import uuid
from datetime import datetime
from decimal import Decimal
from typing import Any, Dict, List, Optional

from bot_v2.features.brokerages.core.interfaces import (
    InsufficientFunds,
    InvalidRequestError,
    NotFoundError,
    Order,
    OrderSide,
    OrderStatus,
    OrderType,
    TimeInForce,
)

from .market import MarketState
from .portfolio import PortfolioManager


class OrderEngine:
    def __init__(
        self,
        portfolio: PortfolioManager,
        market_state: MarketState,
        fill_model: Any,
    ) -> None:
        self._portfolio = portfolio
        self._market_state = market_state
        self._fill_model = fill_model

        self._orders: Dict[str, Order] = {}
        self._open_orders: Dict[str, Order] = {}

    def place_order(
        self,
        *,
        current_time: datetime,
        symbol: str,
        side: str,
        order_type: str,
        quantity: str,
        limit_price: str | None,
        stop_price: str | None,
        time_in_force: str | None,
        post_only: bool,
        reduce_only: bool,
        client_order_id: str | None,
    ) -> Order:
        try:
            quantity_decimal = Decimal(quantity)
            side_enum = OrderSide.BUY if side.upper() == "BUY" else OrderSide.SELL
            type_enum = OrderType[order_type.upper()]
            tif = TimeInForce[time_in_force.upper()] if time_in_force else TimeInForce.GTC
            limit_px = Decimal(limit_price) if limit_price else None
            stop_px = Decimal(stop_price) if stop_price else None
        except (ValueError, KeyError) as exc:
            raise InvalidRequestError(f"Invalid order parameters: {exc}") from exc

        try:
            product = self._portfolio.get_product(symbol)
        except KeyError as exc:
            raise InvalidRequestError(f"Unknown product: {symbol}") from exc

<<<<<<< HEAD
        if qty < product.min_size:
            raise InvalidRequestError(f"Order size {qty} below minimum {product.min_size}")
=======
        if quantity_decimal < product.min_size:
            raise InvalidRequestError(
                f"Order size {quantity_decimal} below minimum {product.min_size}"
            )
>>>>>>> 1a35d298

        quote = self._market_state.get_quote(symbol)
        notional = quantity_decimal * (limit_px or quote.last)
        if side_enum == OrderSide.BUY and not self._portfolio.has_sufficient_margin(notional):
            raise InsufficientFunds(f"Insufficient funds for order (need {notional})")

        order_id = str(uuid.uuid4())
        order = Order(
            id=order_id,
            client_id=client_order_id,
            symbol=symbol,
            side=side_enum,
            type=type_enum,
            quantity=quantity_decimal,
            price=limit_px,
            stop_price=stop_px,
            tif=tif,
            status=OrderStatus.PENDING,
            submitted_at=current_time,
            updated_at=current_time,
            post_only=post_only,
            reduce_only=reduce_only,
        )

        self._orders[order_id] = order

        if type_enum == OrderType.MARKET:
            self._fill_market_order(order)
        else:
            self._open_orders[order_id] = order
            order.status = OrderStatus.SUBMITTED

        return order

    def cancel_order(self, order_id: str, current_time: datetime) -> bool:
        if order_id not in self._orders:
            raise NotFoundError(f"Order not found: {order_id}")

        order = self._orders[order_id]
        if order.status in (OrderStatus.FILLED, OrderStatus.CANCELLED):
            return False

        order.status = OrderStatus.CANCELLED
        order.updated_at = current_time
        self._open_orders.pop(order_id, None)
        return True

    def get_order(self, order_id: str) -> Optional[Order]:
        return self._orders.get(order_id)

    def list_orders(self, status: str | None = None, symbol: str | None = None) -> List[Order]:
        orders = list(self._orders.values())
        if status:
            status_enum = OrderStatus[status.upper()]
            orders = [o for o in orders if o.status == status_enum]
        if symbol:
            orders = [o for o in orders if o.symbol == symbol]
        return orders

    def list_fills(self, symbol: str | None = None, limit: int = 100) -> List[dict]:
        return []

    def process_pending_orders(self) -> None:
        filled_ids: List[str] = []
        for order_id, order in list(self._open_orders.items()):
            symbol = order.symbol
            current_bar = self._market_state.get_bar(symbol)
            if current_bar is None:
                continue
            quote = self._market_state.get_quote(symbol)

            if order.type == OrderType.LIMIT:
                fill_result = self._fill_model.try_fill_limit_order(
                    order=order,
                    current_bar=current_bar,
                    best_bid=quote.bid,
                    best_ask=quote.ask,
                )
            elif order.type in (OrderType.STOP, OrderType.STOP_LIMIT):
                fill_result = self._fill_model.try_fill_stop_order(
                    order=order,
                    current_bar=current_bar,
                    best_bid=quote.bid,
                    best_ask=quote.ask,
                    next_bar=self._market_state.get_next_bar(symbol),
                )
            else:
                continue

            if fill_result.filled:
                self._portfolio.execute_fill(
                    order=order,
                    fill_price=fill_result.fill_price,
                    fill_quantity=fill_result.fill_quantity,
                    is_maker=fill_result.is_maker,
                    current_time=self._market_state.current_time,
                )
                filled_ids.append(order_id)

        for order_id in filled_ids:
            self._open_orders.pop(order_id, None)

    def _fill_market_order(self, order: Order) -> None:
        symbol = order.symbol
        quote = self._market_state.get_quote(symbol)
        current_bar = self._market_state.get_bar(symbol)

        fill_result = self._fill_model.fill_market_order(
            order=order,
            current_bar=current_bar,
            best_bid=quote.bid,
            best_ask=quote.ask,
            next_bar=self._market_state.get_next_bar(symbol),
        )
        if fill_result.filled:
            self._portfolio.execute_fill(
                order=order,
                fill_price=fill_result.fill_price,
                fill_quantity=fill_result.fill_quantity,
                is_maker=fill_result.is_maker,
                current_time=self._market_state.current_time,
            )


__all__ = ["OrderEngine"]<|MERGE_RESOLUTION|>--- conflicted
+++ resolved
@@ -64,15 +64,10 @@
         except KeyError as exc:
             raise InvalidRequestError(f"Unknown product: {symbol}") from exc
 
-<<<<<<< HEAD
-        if qty < product.min_size:
-            raise InvalidRequestError(f"Order size {qty} below minimum {product.min_size}")
-=======
         if quantity_decimal < product.min_size:
             raise InvalidRequestError(
                 f"Order size {quantity_decimal} below minimum {product.min_size}"
             )
->>>>>>> 1a35d298
 
         quote = self._market_state.get_quote(symbol)
         notional = quantity_decimal * (limit_px or quote.last)
